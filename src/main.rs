--- conflicted
+++ resolved
@@ -217,12 +217,8 @@
 // Define constants
 const PREAMBLE: u8 = 0x55;
 const DEVICE_ADDRESS: u8 = 0x24;
-<<<<<<< HEAD
 const BROADCAST_ADDRESS: u8 = 0xFF;
-const CRC_FLAG: u8 = 0;
-=======
 const CRC_FLAG: u8 = 0x01;
->>>>>>> 7fd10da3
 const TRAILER_NO_CRC: u8 = 0xAA;
 
 bind_interrupts!(struct Irqs {
